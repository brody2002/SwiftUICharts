//
//  SharedProtocolsExtensions.swift
//  
//
//  Created by Will Dale on 13/02/2021.
//

import SwiftUI

// MARK: - Is Greater Than
extension CTChartData where Self: CTLineChartDataProtocol,
                            SetType: CTSingleDataSetProtocol {
    public func isGreaterThanTwo() -> Bool {
        return dataSets.dataPoints.count >= 2
    }
}

extension CTChartData where Self: CTBarChartDataProtocol,
                            SetType: CTSingleDataSetProtocol {
    public func isGreaterThanTwo() -> Bool {
        return dataSets.dataPoints.count >= 1
    }
}

extension CTChartData where Self: CTPieDoughnutChartDataProtocol,
                            SetType: CTSingleDataSetProtocol {
    public func isGreaterThanTwo() -> Bool {
        return dataSets.dataPoints.count >= 1
    }
}

extension CTChartData where Self: CTLineChartDataProtocol,
                            SetType: CTMultiDataSetProtocol {
    public func isGreaterThanTwo() -> Bool {
        var returnValue: [Bool] = []
        dataSets.dataSets.forEach { dataSet in
            returnValue.append(dataSet.dataPoints.count >= 2)
        }
        return returnValue.first(where: { $0 == true }) ?? false
    }
}

extension CTChartData where Self: CTBarChartDataProtocol,
                            SetType: CTMultiDataSetProtocol {
    public func isGreaterThanTwo() -> Bool {
        var returnValue: [Bool] = []
        dataSets.dataSets.forEach { dataSet in
            returnValue.append(dataSet.dataPoints.count >= 1)
        }
        return returnValue.first(where: { $0 == true }) ?? false
    }
}

// MARK: - Touch
extension CTChartData {
    public func setTouchInteraction(touchLocation: CGPoint, chartSize: CGRect) {
        self.infoView.isTouchCurrent = true
        self.infoView.touchLocation = touchLocation
        self.infoView.chartSize = chartSize
        self.getDataPoint(touchLocation: touchLocation, chartSize: chartSize)
    }
}

extension CTChartData {
    
    /**
     Displays the data points value with the unit.
     
     - Parameter info: A data point
     - Returns: Text View with the value with relevent info.
     */
    public func infoValueUnit(info: DataPoint) -> some View {
        switch self.infoView.touchUnit {
        case .none:
            return Text("\(info.valueAsString(specifier: self.infoView.touchSpecifier))")
        case .prefix(of: let unit):
            return Text("\(unit) \(info.valueAsString(specifier: self.infoView.touchSpecifier))")
        case .suffix(of: let unit):
            return Text("\(info.valueAsString(specifier: self.infoView.touchSpecifier)) \(unit)")
        }
    }
    
    /**
     Displays the data points value without the unit.
     
     - Parameter info: A data point
     - Returns: Text View with the value with relevent info.
     */
    public func infoValue(info: DataPoint) -> some View {
        Text("\(info.valueAsString(specifier: self.infoView.touchSpecifier))")
    }
    
    /**
     Displays the unit.
     
     - Parameter info: A data point
     - Returns: Text View of the unit.
     */
    public func infoUnit() -> some View {
        switch self.infoView.touchUnit {
        case .none:
            return Text("")
        case .prefix(of: let unit):
            return Text("\(unit)")
        case .suffix(of: let unit):
            return Text("\(unit)")
        }
    }
    
    /**
     Displays the data points description.
     
     - Parameter info: A data point
     - Returns: Text View with the points description.
     */
    public func infoDescription(info: DataPoint) -> some View {
        Text("\(info.wrappedDescription)")
    }
    
    /**
     Displays the relevent Legend for the data point.
     
     - Parameter info: A data point
     - Returns: A View of a Legend.
     */
    @ViewBuilder public func infoLegend(info: DataPoint) -> some View {
        if let legend = self.legends.first(where: {
            $0.prioity == 1 &&
                $0.legend == info.legendTag
        }) {
            legend.getLegendAsCircle(textColor: .primary)
        } else {
            EmptyView()
        }
    }
}

<<<<<<< HEAD
extension CTLineBarChartDataProtocol {
    public func setBoxLocation(touchLocation: CGFloat, boxFrame: CGRect, chartSize: CGRect) -> CGFloat {
        var returnPoint: CGFloat = .zero
        if touchLocation < chartSize.minX + (boxFrame.width / 2) {
            returnPoint = chartSize.minX + (boxFrame.width / 2)
        } else if touchLocation > chartSize.maxX - (boxFrame.width / 2) {
            returnPoint = chartSize.maxX - (boxFrame.width / 2)
        } else {
            returnPoint = touchLocation
        }
        return returnPoint + (self.viewData.yAxisLabelWidth.max() ?? 0) + self.viewData.yAxisTitleWidth + (self.viewData.hasYAxisLabels ? 4 : 0) // +4 For Padding
    }
}
extension CTLineBarChartDataProtocol where Self: isHorizontal {
    public func setBoxLocation(touchLocation: CGFloat, boxFrame: CGRect, chartSize: CGRect) -> CGFloat {
        var returnPoint: CGFloat = .zero
        if touchLocation < chartSize.minY + (boxFrame.height / 2) {
            returnPoint = chartSize.minY + (boxFrame.height / 2)
        } else if touchLocation > chartSize.maxY - (boxFrame.height / 2) {
            returnPoint = chartSize.maxY - (boxFrame.height / 2)
        } else {
            returnPoint = touchLocation
        }
        return returnPoint
    }
}

=======
>>>>>>> 9218bbe9
// MARK: - Data Set
extension CTSingleDataSetProtocol where Self.DataPoint: CTStandardDataPointProtocol & CTnotRanged {
    public func maxValue() -> Double {
        self.dataPoints
            .map(\.value)
            .max() ?? 0
    }
    public func minValue() -> Double {
        self.dataPoints
            .map(\.value)
            .min() ?? 0
    }
    public func average() -> Double {
        self.dataPoints
            .map(\.value)
            .reduce(0, +)
            .divide(by: Double(self.dataPoints.count))
    }
}
extension CTSingleDataSetProtocol where Self.DataPoint: CTRangeDataPointProtocol & CTisRanged {
    public func maxValue() -> Double {
        self.dataPoints
            .map(\.upperValue)
            .max() ?? 0
    }
    public func minValue() -> Double {
        self.dataPoints
            .map(\.lowerValue)
            .min() ?? 0
    }
    public func average() -> Double {
        self.dataPoints
            .reduce(0) { $0 + ($1.upperValue - $1.lowerValue) }
            .divide(by: Double(self.dataPoints.count))
    }
}

extension CTMultiDataSetProtocol where Self.DataSet.DataPoint: CTStandardDataPointProtocol {
    public func maxValue() -> Double {
        self.dataSets.compactMap {
            $0.dataPoints
                .map(\.value)
                .max()
        }
        .max() ?? 0
    }
    public func minValue() -> Double {
        self.dataSets.compactMap {
            $0.dataPoints
                .map(\.value)
                .min()
        }
        .min() ?? 0
    }
    public func average() -> Double {
        
        self.dataSets
            .compactMap {
                $0.dataPoints
                    .map(\.value)
                    .reduce(0, +)
                    .divide(by: Double($0.dataPoints.count))
            }
            .reduce(0, +)
            .divide(by: Double(self.dataSets.count))
    }
}

extension CTMultiDataSetProtocol where Self == StackedBarDataSets {
    /**
     Returns the highest sum value in the data sets
     
     - Note:
     This differs from other charts, as Stacked Bar Charts
     need to consider the sum value for each data set, instead of the
     max value of a data point.
     
     - Returns: Highest sum value in data sets.
     */
    public func maxValue() -> Double {
        self.dataSets
            .map {
                $0.dataPoints
                    .map(\.value)
                    .reduce(0.0, +)
            }
            .max() ?? 0
    }
}
extension CTMultiBarChartDataSet where Self == StackedBarDataSet {
    /**
     Returns the highest sum value in the data set.
     
     - Note:
     This differs from other charts, as Stacked Bar Charts
     need to consider the sum value for each data set, instead of the
     max value of a data point.
     
     - Returns: Highest sum value in data set.
     */
    public func maxValue() -> Double {
        self.dataPoints
            .map(\.value)
            .reduce(0, +)
    }
}


extension CTSingleDataSetProtocol where Self.DataPoint: CTStandardDataPointProtocol & CTnotRanged,
                                        Self: CTLineChartDataSet {
    public func minValue() -> Double  {
        if !self.style.ignoreZero {
            return self.dataPoints
                .map(\.value)
                .min() ?? 0
        } else {
            return self.dataPoints
                .map(\.value)
                .filter({ $0 != 0 })
                .min() ?? 0
        }
    }
}


// MARK: - Data Point
extension CTDataPointBaseProtocol  {
    
    /// Returns information about the data point for use in accessibility tags.
    func getCellAccessibilityValue(specifier: String) -> Text {
        Text(self.valueAsString(specifier: specifier) + ", " + self.wrappedDescription)
    }
}

extension CTDataPointBaseProtocol {
    /// Unwraps description
    public var wrappedDescription: String {
        self.description ?? ""
    }
}

extension CTStandardDataPointProtocol where Self: CTBarDataPointBaseProtocol {
    /// Data point's value as a string
    public func valueAsString(specifier: String) -> String {
            return String(format: specifier, self.value)
    }
}
extension CTStandardDataPointProtocol where Self: CTLineDataPointProtocol & IgnoreMe {
    /// Data point's value as a string
    public func valueAsString(specifier: String) -> String {
        if !self.ignoreMe {
            return String(format: specifier, self.value)
        } else {
            return String("")
        }
    }
}
extension CTStandardDataPointProtocol where Self: CTPieDataPoint {
    /// Data point's value as a string
    public func valueAsString(specifier: String) -> String {
            return String(format: specifier, self.value)
    }
}

extension CTRangeDataPointProtocol {
    /// Data point's value as a string
    public func valueAsString(specifier: String) -> String {
        String(format: specifier, self.lowerValue) + "-" + String(format: specifier, self.upperValue)
    }
}

extension CTRangedLineDataPoint {
    /// Data point's value as a string
    public func valueAsString(specifier: String) -> String {
        String(format: specifier, self.lowerValue) + "-" + String(format: specifier, self.upperValue)
    }
}<|MERGE_RESOLUTION|>--- conflicted
+++ resolved
@@ -135,7 +135,6 @@
     }
 }
 
-<<<<<<< HEAD
 extension CTLineBarChartDataProtocol {
     public func setBoxLocation(touchLocation: CGFloat, boxFrame: CGRect, chartSize: CGRect) -> CGFloat {
         var returnPoint: CGFloat = .zero
@@ -163,8 +162,6 @@
     }
 }
 
-=======
->>>>>>> 9218bbe9
 // MARK: - Data Set
 extension CTSingleDataSetProtocol where Self.DataPoint: CTStandardDataPointProtocol & CTnotRanged {
     public func maxValue() -> Double {
